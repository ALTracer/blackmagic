--- conflicted
+++ resolved
@@ -32,17 +32,9 @@
 #include <libopencm3/stm32/f1/memorymap.h>
 #include <libopencm3/usb/usbd.h>
 
-<<<<<<< HEAD
-#define BOARD_IDENT       "Black Magic Probe (STLINK), (Firmware 1.5" VERSION_SUFFIX ", build " BUILDDATE ")"
-#define BOARD_IDENT_DFU   "Black Magic (Upgrade) for STLink/Discovery, (Firmware 1.5" VERSION_SUFFIX ", build " BUILDDATE ")"
-#define BOARD_IDENT_UPD   "Black Magic (DFU Upgrade) for STLink/Discovery, (Firmware 1.5" VERSION_SUFFIX ", build " BUILDDATE ")"
-=======
-#include <setjmp.h>
-
 #define BOARD_IDENT       "Black Magic Probe (STLINK), (Firmware " FIRMWARE_VERSION ")"
 #define BOARD_IDENT_DFU   "Black Magic (Upgrade) for STLink/Discovery, (Firmware " FIRMWARE_VERSION ")"
 #define BOARD_IDENT_UPD   "Black Magic (DFU Upgrade) for STLink/Discovery, (Firmware " FIRMWARE_VERSION ")"
->>>>>>> 97824b7f
 #define DFU_IDENT         "Black Magic Firmware Upgrade (STLINK)"
 #define DFU_IFACE_STRING  "@Internal Flash   /0x08000000/8*001Ka,56*001Kg"
 #define UPD_IFACE_STRING  "@Internal Flash   /0x08000000/8*001Kg"
